<<<<<<< HEAD
The krb5-sync package as a whole is:

  Copyright 2006, 2007, 2008, 2010, 2011, 2012
      The Board of Trustees of the Leland Stanford Junior University

and covered under the following license:

  Permission to use, copy, modify, and distribute this software and its
  documentation for any purpose and without fee is hereby granted,
  provided that the above copyright notice appear in all copies and that
  both that copyright notice and this permission notice appear in
  supporting documentation, and that the name of Stanford University not
  be used in advertising or publicity pertaining to distribution of the
  software without specific, written prior permission.  Stanford
  University makes no representations about the suitability of this
  software for any purpose.  It is provided "as is" without express or
  implied warranty.

  THIS SOFTWARE IS PROVIDED "AS IS" AND WITHOUT ANY EXPRESS OR IMPLIED
  WARRANTIES, INCLUDING, WITHOUT LIMITATION, THE IMPLIED WARRANTIES OF
  MERCHANTABILITY AND FITNESS FOR A PARTICULAR PURPOSE.

All individual files with no other license statement are covered under
this license.  Some files have additional copyright dates from earlier
releases or may be owned by other copyright holders as noted in those
files.

Collected copyright notices for the entire package:

  Copyright 2000, 2001, 2002, 2004, 2005, 2006, 2008, 2009, 2011
      Russ Allbery <rra@stanford.edu>
  Copyright 2002, 2003, 2004, 2005, 2006, 2007, 2008, 2009, 2010, 2011,
      2012 The Board of Trustees of the Leland Stanford Junior University
  Copyright 1985-2005, 2010 The Massachusetts Institute of Technology
  Copyright 2004, 2005, 2006, 2007, 2008, 2009, 2010
      by Internet Systems Consortium, Inc. ("ISC")
  Copyright 1991, 1994, 1995, 1996, 1997, 1998, 1999, 2000, 2001, 2002,
      2003 by The Internet Software Consortium and Rich Salz
  Copyright 1995 Patrick Powell
  Copyright 1996, 1997 Brandon Long <blong@fiction.net>
  Copyright 1998 Thomas Roessler <roessler@guug.de>
  Copyright 1998 Michael Elkins <me@cs.hmc.edu>
  Copyright 1998 Andrew Tridgell <tridge@samba.org>
  Copyright 2000, 2005 Hrvoje Niksic <hniksic@xemacs.org>
  Copyright 1992, 1993, 1994, 1995, 1996, 1998, 1999, 2000, 2001, 2002,
      2003, 2004, 2005, 2006, 2007, 2008, 2009, 2010, 2011
      Free Software Foundation, Inc.
  Copyright 1994 X Consortium

The files portable/asprintf.c, portable/dummy.c, portable/krb5-extra.c,
portable/krb5.h, portable/macros.h, portable/stdbool.h,
portable/strlcat.c, portable/strlcpy.c, portable/strndup.c,
portable/system.h, tests/portable/asprintf-t.c,
tests/portable/strlcat-t.c, tests/portable/strlcpy-t.c,
tests/portable/strndup-t.c, tests/util/concat-t.c, util/concat.c,
util/concat.h, and util/macros.h are covered by the following statement:

  The authors hereby relinquish any claim to any copyright that they may
  have in this work, whether granted under contract or by operation of law
  or international treaty, and hereby commit to the public, at large, that
  they shall not, at any time in the future, seek to enforce any copyright
  in this work against any person or entity, or prevent any person or
  entity from copying, publishing, distributing or creating derivative
  works of this work.

In other words, you can do anything you wish with this code, although I
would strongly prefer that any improvements or modifications be sent to me
(rra@stanford.edu) so that I can continue to maintain a canonical version.

The files configure.ac, m4/krb5.m4, m4/ldap.m4, m4/lib-depends.m4,
m4/lib-pathname.m4, m4/snprintf.m4, and m4/vamacros.m4 are released under
the following copyright and license:

  Copyright 1999, 2000, 2001, 2003 Russ Allbery <rra@stanford.edu>
  Copyright 2005, 2006, 2007, 2008, 2009, 2010, 2011, 2012
      The Board of Trustees of the Leland Stanford Junior University

  This file is free software; the authors give unlimited permission to
  copy and/or distribute it, with or without modifications, as long as
  this notice is preserved.

The files util/messages.c, util/messages.h, util/xmalloc.c, and
util/xmalloc.h are released under the following copyright and license:

  Copyright 2008, 2009, 2010, 2011
      The Board of Trustees of the Leland Stanford Junior University
  Copyright (c) 2004, 2005, 2006, 2007, 2008, 2009, 2010
      by Internet Systems Consortium, Inc. ("ISC")
  Copyright (c) 1991, 1994, 1995, 1996, 1997, 1998, 1999, 2000, 2001,
      2002, 2003 by The Internet Software Consortium and Rich Salz

  This code is derived from software contributed to the Internet Software
  Consortium by Rich Salz.

  Permission to use, copy, modify, and distribute this software for any
  purpose with or without fee is hereby granted, provided that the above
  copyright notice and this permission notice appear in all copies.

  THE SOFTWARE IS PROVIDED "AS IS" AND ISC DISCLAIMS ALL WARRANTIES WITH
  REGARD TO THIS SOFTWARE INCLUDING ALL IMPLIED WARRANTIES OF
  MERCHANTABILITY AND FITNESS.  IN NO EVENT SHALL ISC BE LIABLE FOR ANY
  SPECIAL, DIRECT, INDIRECT, OR CONSEQUENTIAL DAMAGES OR ANY DAMAGES
  WHATSOEVER RESULTING FROM LOSS OF USE, DATA OR PROFITS, WHETHER IN AN
  ACTION OF CONTRACT, NEGLIGENCE OR OTHER TORTIOUS ACTION, ARISING OUT OF
  OR IN CONNECTION WITH THE USE OR PERFORMANCE OF THIS SOFTWARE.

The file portable/krb5-profile.c is taken from the MIT Kerberos
distribution and is released under the following copyright and license:

  Copyright (C) 1985-2005 by the Massachusetts Institute of Technology.

  All rights reserved.

  Export of this software from the United States of America may require
  a specific license from the United States Government.  It is the
  responsibility of any person or organization contemplating export to
  obtain such a license before exporting.

  WITHIN THAT CONSTRAINT, permission to use, copy, modify, and
  distribute this software and its documentation for any purpose and
  without fee is hereby granted, provided that the above copyright
  notice appear in all copies and that both that copyright notice and
  this permission notice appear in supporting documentation, and that
  the name of M.I.T. not be used in advertising or publicity pertaining
  to distribution of the software without specific, written prior
  permission.  Furthermore if you modify this software you must label
  your software as modified software and not distribute it in such a
  fashion that it might be confused with the original MIT software.
  M.I.T. makes no representations about the suitability of this software
  for any purpose.  It is provided "as is" without express or implied
  warranty.

  THIS SOFTWARE IS PROVIDED ``AS IS'' AND WITHOUT ANY EXPRESS OR
  IMPLIED WARRANTIES, INCLUDING, WITHOUT LIMITATION, THE IMPLIED
  WARRANTIES OF MERCHANTIBILITY AND FITNESS FOR A PARTICULAR PURPOSE.

  Individual source code files are copyright MIT, Cygnus Support,
  OpenVision, Oracle, Sun Soft, FundsXpress, and others.

  Project Athena, Athena, Athena MUSE, Discuss, Hesiod, Kerberos, Moira,
  and Zephyr are trademarks of the Massachusetts Institute of Technology
  (MIT).  No commercial use of these trademarks may be made without
  prior written permission of MIT.

  "Commercial use" means use of a name in a product or other for-profit
  manner.  It does NOT prevent a commercial firm from referring to the
  MIT trademarks in order to convey information (although in doing so,
  recognition of their trademark status should be given).

The files portable/snprintf.c and tests/portable/snprintf-t.c are released
under the following license:

  This code is based on code written by Patrick Powell (papowell@astart.com)
  It may be used for any purpose as long as this notice remains intact
  on all source code distributions

The files Makefile.in and aclocal.m4 are generated by GNU Automake and
covered by the following copyright and license:

  Copyright (C) 1994, 1995, 1996, 1997, 1998, 1999, 2000, 2001, 2002,
  2003, 2004, 2005, 2006, 2007, 2008, 2009, 2010 Free Software Foundation,
  Inc.  This file is free software; the Free Software Foundation gives
  unlimited permission to copy and/or distribute it, with or without
  modifications, as long as this notice is preserved.

  This program is distributed in the hope that it will be useful,
  but WITHOUT ANY WARRANTY, to the extent permitted by law; without
  even the implied warranty of MERCHANTABILITY or FITNESS FOR A
  PARTICULAR PURPOSE.

The file configure is generated by GNU Autoconf and is covered by the
following copyright and license:

  Copyright (C) 1992, 1993, 1994, 1995, 1996, 1998, 1999, 2000, 2001,
  2002, 2003, 2004, 2005, 2006, 2007, 2008, 2009, 2010 Free Software
  Foundation, Inc.  This configure script is free software; the Free
  Software Foundation gives unlimited permission to copy, distribute and
  modify it.

The files build-aux/compile, build-aux/depcomp, and build-aux/missing are
taken from GNU Automake.  The files build-aux/config.guess and
build-aux/config.sub are taken from the Debian autotools-dev package.
These files are covered by the following copyright and license:

  Copyright (C) 1992, 1993, 1994, 1995, 1996, 1997, 1998, 1999, 2000,
  2001, 2002, 2003, 2004, 2005, 2006, 2007, 2008, 2009, 2010, 2011 Free
  Software Foundation, Inc.

  This program is free software; you can redistribute it and/or modify it
  under the terms of the GNU General Public License as published by the
  Free Software Foundation; either version 2, or (at your option) any
  later version.

  This program is distributed in the hope that it will be useful, but
  WITHOUT ANY WARRANTY; without even the implied warranty of
  MERCHANTABILITY or FITNESS FOR A PARTICULAR PURPOSE.  See the GNU
  General Public License for more details.

  As a special exception to the GNU General Public License, if you
  distribute this file as part of a program that contains a configuration
  script generated by Autoconf, you may include it under the same
  distribution terms that you use for the rest of that program.

For the krb5-sync distribution, the option described in the last paragraph
has been accepted and these files are distributed under the same terms as
the krb5-sync package as a whole, as described at the top of this file.

The file build-aux/ltmain.sh is taken from GNU Libtool and is released
under the following copyright and license:

  Copyright (C) 1996, 1997, 1998, 1999, 2000, 2001, 2003, 2004, 2005,
  2006, 2007, 2008, 2009, 2010, 2011 Free Software Foundation, Inc.

  GNU Libtool is free software; you can redistribute it and/or modify it
  under the terms of the GNU General Public License as published by the
  Free Software Foundation; either version 2 of the License, or (at your
  option) any later version.

  As a special exception to the GNU General Public License, if you
  distribute this file as part of a program or library that is built using
  GNU Libtool, you may include this file under the same distribution terms
  that you use for the rest of that program.

  GNU Libtool is distributed in the hope that it will be useful, but
  WITHOUT ANY WARRANTY; without even the implied warranty of
  MERCHANTABILITY or FITNESS FOR A PARTICULAR PURPOSE.  See the GNU
  General Public License for more details.

For the krb5-sync distribution, the option described in the second-to-last
paragraph has been accepted, and this file is distributed under the same
terms as the remctl package as a whole, as described at the top of this
file.

The file build-aux/install-sh is covered by the following copyright and
license:

  Copyright (C) 1994 X Consortium

  Permission is hereby granted, free of charge, to any person obtaining a
  copy of this software and associated documentation files (the
  "Software"), to deal in the Software without restriction, including
  without limitation the rights to use, copy, modify, merge, publish,
  distribute, sublicense, and/or sell copies of the Software, and to
  permit persons to whom the Software is furnished to do so, subject to
  the following conditions:

  The above copyright notice and this permission notice shall be included
  in all copies or substantial portions of the Software.

  THE SOFTWARE IS PROVIDED "AS IS", WITHOUT WARRANTY OF ANY KIND, EXPRESS
  OR IMPLIED, INCLUDING BUT NOT LIMITED TO THE WARRANTIES OF
  MERCHANTABILITY, FITNESS FOR A PARTICULAR PURPOSE AND NONINFRINGEMENT.
  IN NO EVENT SHALL THE X CONSORTIUM BE LIABLE FOR ANY CLAIM, DAMAGES OR
  OTHER LIABILITY, WHETHER IN AN ACTION OF CONTRACT, TORT OR OTHERWISE,
  ARISING FROM, OUT OF OR IN CONNECTION WITH THE SOFTWARE OR THE USE OR
  OTHER DEALINGS IN THE SOFTWARE.

  Except as contained in this notice, the name of the X Consortium shall
  not be used in advertising or otherwise to promote the sale, use or
  other dealings in this Software without prior written authorization
  from the X Consortium.

  FSF changes to this file are in the public domain.
=======
Format: http://www.debian.org/doc/packaging-manuals/copyright-format/1.0/
Comment: This file documents the copyright statements and licenses for
 every file in this package in a machine-readable format.  For a less
 detailed, higher-level overview, see README.
 .
 For any copyright year range specified as YYYY-ZZZZ in this file, the
 range specifies every single year in that closed interval.
Copyright: 2006-2008, 2010-2011
    The Board of Trustees of the Leland Stanford Junior University
License: Expat

Files: *
Copyright: 2000-2002, 2004-2012 Russ Allbery <rra@stanford.edu>
  2001-2002, 2004-2012
    The Board of Trustees of the Leland Stanford Junior University
  2010 The Massachusetts Institute of Technology
License: Expat

Files: Makefile.in
Copyright: 1994-2011 Free Software Foundation, Inc.
  2006-2007, 2010, 2012
    The Board of Trustees of the Leland Stanford Junior University
License: FSF-unlimited and Expat

Files: aclocal.m4 m4/ltoptions.m4 m4/ltsugar.m4 m4/ltversion.m4
 m4/lt~obsolete.m4
Copyright: 1996-2012 Free Software Foundation, Inc.
License: FSF-unlimited

Files: build-aux/compile build-aux/config.guess build-aux/config.sub
 build-aux/depcomp build-aux/missing
Copyright: 1992-2012 Free Software Foundation, Inc.
License: GPL-2+ with Autoconf exception or Expat

Files: build-aux/install-sh
Copyright: 1994 X Consortium
License: X11
 Permission is hereby granted, free of charge, to any person obtaining a
 copy of this software and associated documentation files (the
 "Software"), to deal in the Software without restriction, including
 without limitation the rights to use, copy, modify, merge, publish,
 distribute, sublicense, and/or sell copies of the Software, and to permit
 persons to whom the Software is furnished to do so, subject to the
 following conditions:
 .
 The above copyright notice and this permission notice shall be included
 in all copies or substantial portions of the Software.
 .
 THE SOFTWARE IS PROVIDED "AS IS", WITHOUT WARRANTY OF ANY KIND, EXPRESS
 OR IMPLIED, INCLUDING BUT NOT LIMITED TO THE WARRANTIES OF
 MERCHANTABILITY, FITNESS FOR A PARTICULAR PURPOSE AND NONINFRINGEMENT.
 IN NO EVENT SHALL THE X CONSORTIUM BE LIABLE FOR ANY CLAIM, DAMAGES OR
 OTHER LIABILITY, WHETHER IN AN ACTION OF CONTRACT, TORT OR OTHERWISE,
 ARISING FROM, OUT OF OR IN CONNECTION WITH THE SOFTWARE OR THE USE OR
 OTHER DEALINGS IN THE SOFTWARE.
 .
 Except as contained in this notice, the name of the X Consortium shall
 not be used in advertising or otherwise to promote the sale, use or other
 dealings in this Software without prior written authorization from the X
 Consortium.

Files: build-aux/ltmain.sh
Copyright: 1996-2001, 2003-2011 Free Software Foundation, Inc.
License: GPL-2+ with Libtool exception or Expat

Files: configure
Copyright: 1992-2012 Free Software Foundation, Inc.
License: FSF-configure, and GPL-2+ with Libtool exception or Expat

Files: m4/krb5-config.m4 m4/krb5.m4 m4/ldap.m4 m4/lib-depends.m4
 m4/lib-pathname.m4 m4/snprintf.m4 m4/vamacros.m4
Copyright: 2005-2012
    The Board of Trustees of the Leland Stanford Junior University
License: unlimited
 This file is free software; the authors give unlimited permission to copy
 and/or distribute it, with or without modifications, as long as this
 notice is preserved.

Files: m4/libtool.m4
Copyright: 1996-2001, 2003-2011 Free Software Foundation, Inc.
License: FSF-unlimited, and GPL-2+ with Libtool exception or Expat

Files: patches/README tests/README tools/krb5-sync.8 tools/krb5-sync.pod
Copyright: 2007-2008, 2010, 2012
    The Board of Trustees of the Leland Stanford Junior University
  2010 Russ Allbery <rra@stanford.edu>
License: all-permissive
 Copying and distribution of this file, with or without modification, are
 permitted in any medium without royalty provided the copyright notice and
 this notice are preserved.  This file is offered as-is, without any
 warranty.

Files: portable/asprintf.c portable/dummy.c portable/krb5-extra.c
 portable/krb5.h portable/macros.h portable/stdbool.h portable/strlcat.c
 portable/strlcpy.c portable/strndup.c portable/system.h
 tests/portable/asprintf-t.c tests/portable/strlcat-t.c
 tests/portable/strlcpy-t.c tests/portable/strndup-t.c util/macros.h
Copyright: no copyright notice, see License
License: rra-public-domain
 The authors hereby relinquish any claim to any copyright that they may
 have in this work, whether granted under contract or by operation of law
 or international treaty, and hereby commit to the public, at large, that
 they shall not, at any time in the future, seek to enforce any copyright
 in this work against any person or entity, or prevent any person or
 entity from copying, publishing, distributing or creating derivative
 works of this work.

Files: portable/krb5-profile.c
Copyright: 1985-2005 the Massachusetts Institute of Technology
License: MIT-Kerberos
 Export of this software from the United States of America may require
 a specific license from the United States Government.  It is the
 responsibility of any person or organization contemplating export to
 obtain such a license before exporting.
 .
 WITHIN THAT CONSTRAINT, permission to use, copy, modify, and
 distribute this software and its documentation for any purpose and
 without fee is hereby granted, provided that the above copyright
 notice appear in all copies and that both that copyright notice and
 this permission notice appear in supporting documentation, and that
 the name of M.I.T. not be used in advertising or publicity pertaining
 to distribution of the software without specific, written prior
 permission.  Furthermore if you modify this software you must label
 your software as modified software and not distribute it in such a
 fashion that it might be confused with the original MIT software.
 M.I.T. makes no representations about the suitability of this software
 for any purpose.  It is provided "as is" without express or implied
 warranty.
 .
 THIS SOFTWARE IS PROVIDED ``AS IS'' AND WITHOUT ANY EXPRESS OR
 IMPLIED WARRANTIES, INCLUDING, WITHOUT LIMITATION, THE IMPLIED
 WARRANTIES OF MERCHANTIBILITY AND FITNESS FOR A PARTICULAR PURPOSE.
 .
 Individual source code files are copyright MIT, Cygnus Support,
 OpenVision, Oracle, Sun Soft, FundsXpress, and others.
 .
 Project Athena, Athena, Athena MUSE, Discuss, Hesiod, Kerberos, Moira,
 and Zephyr are trademarks of the Massachusetts Institute of Technology
 (MIT).  No commercial use of these trademarks may be made without
 prior written permission of MIT.
 .
 "Commercial use" means use of a name in a product or other for-profit
 manner.  It does NOT prevent a commercial firm from referring to the
 MIT trademarks in order to convey information (although in doing so,
 recognition of their trademark status should be given).

Files: portable/snprintf.c tests/portable/snprintf-t.c
Copyright: 1995 Patrick Powell
  2000-2006 Russ Allbery <rra@stanford.edu>
  2001 Hrvoje Niksic
  2009-2010 The Board of Trustees of the Leland Stanford Junior University
License: Powell-snprintf
 This code is based on code written by Patrick Powell (papowell@astart.com)
 It may be used for any purpose as long as this notice remains intact
 on all source code distributions

Files: util/messages.c util/messages.h util/xmalloc.c util/xmalloc.h
Copyright: 1991, 1994-2003 The Internet Software Consortium and Rich Salz
  2004-2006 Internet Systems Consortium, Inc.
  2008-2010, 2012
    The Board of Trustees of the Leland Stanford Junior University
License: ISC
 Permission to use, copy, modify, and distribute this software for any
 purpose with or without fee is hereby granted, provided that the above
 copyright notice and this permission notice appear in all copies.
 .
 THE SOFTWARE IS PROVIDED "AS IS" AND ISC DISCLAIMS ALL WARRANTIES WITH
 REGARD TO THIS SOFTWARE INCLUDING ALL IMPLIED WARRANTIES OF
 MERCHANTABILITY AND FITNESS.  IN NO EVENT SHALL ISC BE LIABLE FOR ANY
 SPECIAL, DIRECT, INDIRECT, OR CONSEQUENTIAL DAMAGES OR ANY DAMAGES
 WHATSOEVER RESULTING FROM LOSS OF USE, DATA OR PROFITS, WHETHER IN AN
 ACTION OF CONTRACT, NEGLIGENCE OR OTHER TORTIOUS ACTION, ARISING OUT OF
 OR IN CONNECTION WITH THE USE OR PERFORMANCE OF THIS SOFTWARE.

License: Expat
 Permission is hereby granted, free of charge, to any person obtaining a
 copy of this software and associated documentation files (the
 "Software"), to deal in the Software without restriction, including
 without limitation the rights to use, copy, modify, merge, publish,
 distribute, sublicense, and/or sell copies of the Software, and to permit
 persons to whom the Software is furnished to do so, subject to the
 following conditions:
 .
 The above copyright notice and this permission notice shall be included
 in all copies or substantial portions of the Software.
 .
 THE SOFTWARE IS PROVIDED "AS IS", WITHOUT WARRANTY OF ANY KIND, EXPRESS
 OR IMPLIED, INCLUDING BUT NOT LIMITED TO THE WARRANTIES OF
 MERCHANTABILITY, FITNESS FOR A PARTICULAR PURPOSE AND NONINFRINGEMENT.
 IN NO EVENT SHALL THE AUTHORS OR COPYRIGHT HOLDERS BE LIABLE FOR ANY
 CLAIM, DAMAGES OR OTHER LIABILITY, WHETHER IN AN ACTION OF CONTRACT, TORT
 OR OTHERWISE, ARISING FROM, OUT OF OR IN CONNECTION WITH THE SOFTWARE OR
 THE USE OR OTHER DEALINGS IN THE SOFTWARE.

License: FSF-configure
 This script is free software; the Free Software Foundation gives unlimited
 permission to copy, distribute and modify it.

License: FSF-unlimited
 This file is free software; the Free Software Foundation gives unlimited
 permission to copy and/or distribute it, with or without modifications, as
 long as this notice is preserved.
 .
 This program is distributed in the hope that it will be useful, but
 WITHOUT ANY WARRANTY, to the extent permitted by law; without even the
 implied warranty of MERCHANTABILITY or FITNESS FOR A PARTICULAR PURPOSE.

License: GPL-2+ with Autoconf exception
 This file is free software; you can redistribute it and/or modify it
 under the terms of the GNU General Public License as published by the
 Free Software Foundation; either version 2 of the License, or (at your
 option) any later version.
 .
 This program is distributed in the hope that it will be useful, but
 WITHOUT ANY WARRANTY; without even the implied warranty of
 MERCHANTABILITY or FITNESS FOR A PARTICULAR PURPOSE.  See the GNU General
 Public License for more details.
 .
 You should have received a copy of the GNU General Public License along
 with this program.  If not, see <http://www.gnu.org/licenses/>.
 .
 As a special exception to the GNU General Public License, if you
 distribute this file as part of a program that contains a configuration
 script generated by Autoconf, you may include it under the same
 distribution terms that you use for the rest of that program.
Comment: The option described in the license has been accepted and these
 files are distributed under the same terms as the package as a whole, as
 described at the top of this file.

License: GPL-2+ with Libtool exception
 This file is part of GNU Libtool.
 .
 GNU Libtool is free software; you can redistribute it and/or modify it
 under the terms of the GNU General Public License as published by the
 Free Software Foundation; either version 2 of the License, or (at your
 option) any later version.
 .
 As a special exception to the GNU General Public License, if you
 distribute this file as part of a program or library that is built using
 GNU Libtool, you may include this file under the same distribution terms
 that you use for the rest of that program.
 .
 GNU Libtool is distributed in the hope that it will be useful, but
 WITHOUT ANY WARRANTY; without even the implied warranty of
 MERCHANTABILITY or FITNESS FOR A PARTICULAR PURPOSE.  See the GNU General
 Public License for more details.
Comment: The option described in the license has been accepted and these
 files are distributed under the same terms as the package as a whole, as
 described at the top of this file.
>>>>>>> 66c62268
<|MERGE_RESOLUTION|>--- conflicted
+++ resolved
@@ -1,268 +1,3 @@
-<<<<<<< HEAD
-The krb5-sync package as a whole is:
-
-  Copyright 2006, 2007, 2008, 2010, 2011, 2012
-      The Board of Trustees of the Leland Stanford Junior University
-
-and covered under the following license:
-
-  Permission to use, copy, modify, and distribute this software and its
-  documentation for any purpose and without fee is hereby granted,
-  provided that the above copyright notice appear in all copies and that
-  both that copyright notice and this permission notice appear in
-  supporting documentation, and that the name of Stanford University not
-  be used in advertising or publicity pertaining to distribution of the
-  software without specific, written prior permission.  Stanford
-  University makes no representations about the suitability of this
-  software for any purpose.  It is provided "as is" without express or
-  implied warranty.
-
-  THIS SOFTWARE IS PROVIDED "AS IS" AND WITHOUT ANY EXPRESS OR IMPLIED
-  WARRANTIES, INCLUDING, WITHOUT LIMITATION, THE IMPLIED WARRANTIES OF
-  MERCHANTABILITY AND FITNESS FOR A PARTICULAR PURPOSE.
-
-All individual files with no other license statement are covered under
-this license.  Some files have additional copyright dates from earlier
-releases or may be owned by other copyright holders as noted in those
-files.
-
-Collected copyright notices for the entire package:
-
-  Copyright 2000, 2001, 2002, 2004, 2005, 2006, 2008, 2009, 2011
-      Russ Allbery <rra@stanford.edu>
-  Copyright 2002, 2003, 2004, 2005, 2006, 2007, 2008, 2009, 2010, 2011,
-      2012 The Board of Trustees of the Leland Stanford Junior University
-  Copyright 1985-2005, 2010 The Massachusetts Institute of Technology
-  Copyright 2004, 2005, 2006, 2007, 2008, 2009, 2010
-      by Internet Systems Consortium, Inc. ("ISC")
-  Copyright 1991, 1994, 1995, 1996, 1997, 1998, 1999, 2000, 2001, 2002,
-      2003 by The Internet Software Consortium and Rich Salz
-  Copyright 1995 Patrick Powell
-  Copyright 1996, 1997 Brandon Long <blong@fiction.net>
-  Copyright 1998 Thomas Roessler <roessler@guug.de>
-  Copyright 1998 Michael Elkins <me@cs.hmc.edu>
-  Copyright 1998 Andrew Tridgell <tridge@samba.org>
-  Copyright 2000, 2005 Hrvoje Niksic <hniksic@xemacs.org>
-  Copyright 1992, 1993, 1994, 1995, 1996, 1998, 1999, 2000, 2001, 2002,
-      2003, 2004, 2005, 2006, 2007, 2008, 2009, 2010, 2011
-      Free Software Foundation, Inc.
-  Copyright 1994 X Consortium
-
-The files portable/asprintf.c, portable/dummy.c, portable/krb5-extra.c,
-portable/krb5.h, portable/macros.h, portable/stdbool.h,
-portable/strlcat.c, portable/strlcpy.c, portable/strndup.c,
-portable/system.h, tests/portable/asprintf-t.c,
-tests/portable/strlcat-t.c, tests/portable/strlcpy-t.c,
-tests/portable/strndup-t.c, tests/util/concat-t.c, util/concat.c,
-util/concat.h, and util/macros.h are covered by the following statement:
-
-  The authors hereby relinquish any claim to any copyright that they may
-  have in this work, whether granted under contract or by operation of law
-  or international treaty, and hereby commit to the public, at large, that
-  they shall not, at any time in the future, seek to enforce any copyright
-  in this work against any person or entity, or prevent any person or
-  entity from copying, publishing, distributing or creating derivative
-  works of this work.
-
-In other words, you can do anything you wish with this code, although I
-would strongly prefer that any improvements or modifications be sent to me
-(rra@stanford.edu) so that I can continue to maintain a canonical version.
-
-The files configure.ac, m4/krb5.m4, m4/ldap.m4, m4/lib-depends.m4,
-m4/lib-pathname.m4, m4/snprintf.m4, and m4/vamacros.m4 are released under
-the following copyright and license:
-
-  Copyright 1999, 2000, 2001, 2003 Russ Allbery <rra@stanford.edu>
-  Copyright 2005, 2006, 2007, 2008, 2009, 2010, 2011, 2012
-      The Board of Trustees of the Leland Stanford Junior University
-
-  This file is free software; the authors give unlimited permission to
-  copy and/or distribute it, with or without modifications, as long as
-  this notice is preserved.
-
-The files util/messages.c, util/messages.h, util/xmalloc.c, and
-util/xmalloc.h are released under the following copyright and license:
-
-  Copyright 2008, 2009, 2010, 2011
-      The Board of Trustees of the Leland Stanford Junior University
-  Copyright (c) 2004, 2005, 2006, 2007, 2008, 2009, 2010
-      by Internet Systems Consortium, Inc. ("ISC")
-  Copyright (c) 1991, 1994, 1995, 1996, 1997, 1998, 1999, 2000, 2001,
-      2002, 2003 by The Internet Software Consortium and Rich Salz
-
-  This code is derived from software contributed to the Internet Software
-  Consortium by Rich Salz.
-
-  Permission to use, copy, modify, and distribute this software for any
-  purpose with or without fee is hereby granted, provided that the above
-  copyright notice and this permission notice appear in all copies.
-
-  THE SOFTWARE IS PROVIDED "AS IS" AND ISC DISCLAIMS ALL WARRANTIES WITH
-  REGARD TO THIS SOFTWARE INCLUDING ALL IMPLIED WARRANTIES OF
-  MERCHANTABILITY AND FITNESS.  IN NO EVENT SHALL ISC BE LIABLE FOR ANY
-  SPECIAL, DIRECT, INDIRECT, OR CONSEQUENTIAL DAMAGES OR ANY DAMAGES
-  WHATSOEVER RESULTING FROM LOSS OF USE, DATA OR PROFITS, WHETHER IN AN
-  ACTION OF CONTRACT, NEGLIGENCE OR OTHER TORTIOUS ACTION, ARISING OUT OF
-  OR IN CONNECTION WITH THE USE OR PERFORMANCE OF THIS SOFTWARE.
-
-The file portable/krb5-profile.c is taken from the MIT Kerberos
-distribution and is released under the following copyright and license:
-
-  Copyright (C) 1985-2005 by the Massachusetts Institute of Technology.
-
-  All rights reserved.
-
-  Export of this software from the United States of America may require
-  a specific license from the United States Government.  It is the
-  responsibility of any person or organization contemplating export to
-  obtain such a license before exporting.
-
-  WITHIN THAT CONSTRAINT, permission to use, copy, modify, and
-  distribute this software and its documentation for any purpose and
-  without fee is hereby granted, provided that the above copyright
-  notice appear in all copies and that both that copyright notice and
-  this permission notice appear in supporting documentation, and that
-  the name of M.I.T. not be used in advertising or publicity pertaining
-  to distribution of the software without specific, written prior
-  permission.  Furthermore if you modify this software you must label
-  your software as modified software and not distribute it in such a
-  fashion that it might be confused with the original MIT software.
-  M.I.T. makes no representations about the suitability of this software
-  for any purpose.  It is provided "as is" without express or implied
-  warranty.
-
-  THIS SOFTWARE IS PROVIDED ``AS IS'' AND WITHOUT ANY EXPRESS OR
-  IMPLIED WARRANTIES, INCLUDING, WITHOUT LIMITATION, THE IMPLIED
-  WARRANTIES OF MERCHANTIBILITY AND FITNESS FOR A PARTICULAR PURPOSE.
-
-  Individual source code files are copyright MIT, Cygnus Support,
-  OpenVision, Oracle, Sun Soft, FundsXpress, and others.
-
-  Project Athena, Athena, Athena MUSE, Discuss, Hesiod, Kerberos, Moira,
-  and Zephyr are trademarks of the Massachusetts Institute of Technology
-  (MIT).  No commercial use of these trademarks may be made without
-  prior written permission of MIT.
-
-  "Commercial use" means use of a name in a product or other for-profit
-  manner.  It does NOT prevent a commercial firm from referring to the
-  MIT trademarks in order to convey information (although in doing so,
-  recognition of their trademark status should be given).
-
-The files portable/snprintf.c and tests/portable/snprintf-t.c are released
-under the following license:
-
-  This code is based on code written by Patrick Powell (papowell@astart.com)
-  It may be used for any purpose as long as this notice remains intact
-  on all source code distributions
-
-The files Makefile.in and aclocal.m4 are generated by GNU Automake and
-covered by the following copyright and license:
-
-  Copyright (C) 1994, 1995, 1996, 1997, 1998, 1999, 2000, 2001, 2002,
-  2003, 2004, 2005, 2006, 2007, 2008, 2009, 2010 Free Software Foundation,
-  Inc.  This file is free software; the Free Software Foundation gives
-  unlimited permission to copy and/or distribute it, with or without
-  modifications, as long as this notice is preserved.
-
-  This program is distributed in the hope that it will be useful,
-  but WITHOUT ANY WARRANTY, to the extent permitted by law; without
-  even the implied warranty of MERCHANTABILITY or FITNESS FOR A
-  PARTICULAR PURPOSE.
-
-The file configure is generated by GNU Autoconf and is covered by the
-following copyright and license:
-
-  Copyright (C) 1992, 1993, 1994, 1995, 1996, 1998, 1999, 2000, 2001,
-  2002, 2003, 2004, 2005, 2006, 2007, 2008, 2009, 2010 Free Software
-  Foundation, Inc.  This configure script is free software; the Free
-  Software Foundation gives unlimited permission to copy, distribute and
-  modify it.
-
-The files build-aux/compile, build-aux/depcomp, and build-aux/missing are
-taken from GNU Automake.  The files build-aux/config.guess and
-build-aux/config.sub are taken from the Debian autotools-dev package.
-These files are covered by the following copyright and license:
-
-  Copyright (C) 1992, 1993, 1994, 1995, 1996, 1997, 1998, 1999, 2000,
-  2001, 2002, 2003, 2004, 2005, 2006, 2007, 2008, 2009, 2010, 2011 Free
-  Software Foundation, Inc.
-
-  This program is free software; you can redistribute it and/or modify it
-  under the terms of the GNU General Public License as published by the
-  Free Software Foundation; either version 2, or (at your option) any
-  later version.
-
-  This program is distributed in the hope that it will be useful, but
-  WITHOUT ANY WARRANTY; without even the implied warranty of
-  MERCHANTABILITY or FITNESS FOR A PARTICULAR PURPOSE.  See the GNU
-  General Public License for more details.
-
-  As a special exception to the GNU General Public License, if you
-  distribute this file as part of a program that contains a configuration
-  script generated by Autoconf, you may include it under the same
-  distribution terms that you use for the rest of that program.
-
-For the krb5-sync distribution, the option described in the last paragraph
-has been accepted and these files are distributed under the same terms as
-the krb5-sync package as a whole, as described at the top of this file.
-
-The file build-aux/ltmain.sh is taken from GNU Libtool and is released
-under the following copyright and license:
-
-  Copyright (C) 1996, 1997, 1998, 1999, 2000, 2001, 2003, 2004, 2005,
-  2006, 2007, 2008, 2009, 2010, 2011 Free Software Foundation, Inc.
-
-  GNU Libtool is free software; you can redistribute it and/or modify it
-  under the terms of the GNU General Public License as published by the
-  Free Software Foundation; either version 2 of the License, or (at your
-  option) any later version.
-
-  As a special exception to the GNU General Public License, if you
-  distribute this file as part of a program or library that is built using
-  GNU Libtool, you may include this file under the same distribution terms
-  that you use for the rest of that program.
-
-  GNU Libtool is distributed in the hope that it will be useful, but
-  WITHOUT ANY WARRANTY; without even the implied warranty of
-  MERCHANTABILITY or FITNESS FOR A PARTICULAR PURPOSE.  See the GNU
-  General Public License for more details.
-
-For the krb5-sync distribution, the option described in the second-to-last
-paragraph has been accepted, and this file is distributed under the same
-terms as the remctl package as a whole, as described at the top of this
-file.
-
-The file build-aux/install-sh is covered by the following copyright and
-license:
-
-  Copyright (C) 1994 X Consortium
-
-  Permission is hereby granted, free of charge, to any person obtaining a
-  copy of this software and associated documentation files (the
-  "Software"), to deal in the Software without restriction, including
-  without limitation the rights to use, copy, modify, merge, publish,
-  distribute, sublicense, and/or sell copies of the Software, and to
-  permit persons to whom the Software is furnished to do so, subject to
-  the following conditions:
-
-  The above copyright notice and this permission notice shall be included
-  in all copies or substantial portions of the Software.
-
-  THE SOFTWARE IS PROVIDED "AS IS", WITHOUT WARRANTY OF ANY KIND, EXPRESS
-  OR IMPLIED, INCLUDING BUT NOT LIMITED TO THE WARRANTIES OF
-  MERCHANTABILITY, FITNESS FOR A PARTICULAR PURPOSE AND NONINFRINGEMENT.
-  IN NO EVENT SHALL THE X CONSORTIUM BE LIABLE FOR ANY CLAIM, DAMAGES OR
-  OTHER LIABILITY, WHETHER IN AN ACTION OF CONTRACT, TORT OR OTHERWISE,
-  ARISING FROM, OUT OF OR IN CONNECTION WITH THE SOFTWARE OR THE USE OR
-  OTHER DEALINGS IN THE SOFTWARE.
-
-  Except as contained in this notice, the name of the X Consortium shall
-  not be used in advertising or otherwise to promote the sale, use or
-  other dealings in this Software without prior written authorization
-  from the X Consortium.
-
-  FSF changes to this file are in the public domain.
-=======
 Format: http://www.debian.org/doc/packaging-manuals/copyright-format/1.0/
 Comment: This file documents the copyright statements and licenses for
  every file in this package in a machine-readable format.  For a less
@@ -512,4 +247,3 @@
 Comment: The option described in the license has been accepted and these
  files are distributed under the same terms as the package as a whole, as
  described at the top of this file.
->>>>>>> 66c62268
